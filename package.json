{
  "name": "@remix-run/react-router",
  "private": true,
  "scripts": {
    "build": "pnpm run --filter=\"./packages/**/*\" build",
    "watch": "pnpm build && pnpm run --filter=\"./packages/**/*\" --parallel build --watch",
    "clean": "git clean -fdX .",
    "clean:build": "git clean -fdx -e node_modules .",
    "clean:integration": "node ./integration/helpers/cleanup.mjs",
    "docs": "typedoc",
    "format": "prettier --ignore-path .eslintignore --write .",
    "format:check": "prettier --ignore-path .eslintignore --check .",
    "lint": "eslint --cache .",
    "playground": "node ./scripts/playground.js",
    "prerelease": "pnpm build",
    "release": "changeset publish",
    "test": "jest",
    "test:inspect": "node --inspect-brk ./node_modules/.bin/jest",
    "typecheck": "pnpm run --recursive --parallel typecheck",
    "test:integration:run": "pnpm playwright:integration",
    "test:integration": "pnpm build && pnpm test:integration:run",
    "posttest:integration:run": "pnpm clean:integration",
    "playwright:integration": "playwright test --config ./integration/playwright.config.ts",
    "vite-ecosystem-ci:build": "pnpm build",
    "vite-ecosystem-ci:before-test": "pnpm playwright install",
    "vite-ecosystem-ci:test": "pnpm playwright:integration --project=chromium && pnpm clean:integration",
    "changeset": "changeset",
    "changeset:version": "changeset version && node ./scripts/remove-prerelease-changelogs.mjs",
    "publish": "node scripts/publish.js",
    "version": "node ./scripts/version"
  },
  "jest": {
    "projects": [
      "<rootDir>/packages/*"
    ],
    "reporters": [
      "default"
    ]
  },
  "packageManager": "pnpm@9.10.0",
  "resolutions": {
    "@types/react": "^18.2.18",
    "@types/react-dom": "^18.2.7",
    "jsdom": "22.1.0"
  },
  "dependencies": {
    "@babel/core": "^7.22.9",
    "@babel/plugin-proposal-export-namespace-from": "^7.18.9",
    "@babel/plugin-proposal-optional-chaining": "^7.21.0",
    "@babel/preset-env": "^7.22.9",
    "@babel/preset-modules": "^0.1.6",
    "@babel/preset-react": "^7.22.5",
    "@babel/preset-typescript": "^7.22.5",
    "@changesets/cli": "^2.26.2",
    "@manypkg/get-packages": "1.1.3",
    "@mdx-js/rollup": "^3.0.0",
    "@octokit/core": "^4.2.4",
    "@octokit/graphql": "^4.8.0",
    "@octokit/plugin-paginate-rest": "^2.21.3",
    "@octokit/rest": "^18.12.0",
    "@playwright/test": "^1.49.1",
    "@remix-run/changelog-github": "^0.0.5",
<<<<<<< HEAD
    "@testing-library/jest-dom": "5.17.0",
    "@testing-library/react": "^16.2.0",
    "@testing-library/user-event": "^14.6.1",
=======
    "@testing-library/jest-dom": "6.6.3",
    "@testing-library/react": "^16.3.0",
    "@testing-library/user-event": "^14.5.2",
>>>>>>> 8389d48e
    "@types/cross-spawn": "^6.0.2",
    "@types/fs-extra": "^8.1.2",
    "@types/glob": "7.2.0",
    "@types/jest": "^29.5.4",
    "@types/jsdom": "^21.1.1",
    "@types/jsonfile": "^6.1.1",
    "@types/react": "^19.0.12",
    "@types/react-dom": "^19.0.4",
    "@types/react-test-renderer": "^19.0.0",
    "@types/semver": "^7.5.0",
    "@types/shelljs": "^0.8.11",
    "@types/wait-on": "^5.3.2",
    "@typescript-eslint/eslint-plugin": "^7.5.0",
    "@typescript-eslint/parser": "^7.5.0",
    "babel-jest": "^29.7.0",
    "babel-plugin-dev-expression": "^0.2.3",
    "babel-plugin-transform-remove-console": "^6.9.4",
    "chalk": "^4.1.2",
    "eslint": "^8.57.0",
    "eslint-config-react-app": "^7.0.1",
    "eslint-plugin-flowtype": "^8.0.3",
    "eslint-plugin-import": "^2.29.1",
    "eslint-plugin-jest": "^27.9.0",
    "eslint-plugin-jsx-a11y": "^6.8.0",
    "eslint-plugin-react": "^7.34.1",
    "eslint-plugin-react-hooks": "next",
    "fs-extra": "^10.1.0",
    "history": "^5.3.0",
    "isbot": "^5.1.11",
    "jest": "^29.6.4",
    "jest-environment-jsdom": "^29.6.2",
    "jsonfile": "^6.1.0",
    "prettier": "^2.8.8",
    "prompts": "^2.4.2",
<<<<<<< HEAD
    "react": "^18.2.0",
    "react-dom": "^18.2.0",
    "react-test-renderer": "^19.0.0",
=======
    "react": "^19.1.0",
    "react-dom": "^19.1.0",
    "react-test-renderer": "^19.1.0",
>>>>>>> 8389d48e
    "remark-gfm": "3.0.1",
    "remark-parse": "^10.0.1",
    "remark-stringify": "^10.0.2",
    "semver": "^7.5.4",
    "tslib": "^2.6.2",
    "type-fest": "^2.19.0",
    "typedoc": "^0.26.11",
    "typescript": "^5.4.5",
    "undici": "^6.10.1",
    "unified": "^10.1.2",
    "unist-util-remove": "^3.1.0",
    "vite": "^6.1.0",
    "vite-env-only": "^3.0.1",
    "vite-tsconfig-paths": "^4.2.2",
    "react-server-dom-parcel": "0.0.0-experimental-93b58361-20250209"
  },
  "engines": {
    "node": ">=20.0.0"
  },
  "pnpm": {
    "patchedDependencies": {
      "@changesets/get-dependents-graph@1.3.6": "patches/@changesets__get-dependents-graph@1.3.6.patch",
      "@changesets/assemble-release-plan": "patches/@changesets__assemble-release-plan.patch"
    },
    "overrides": {
<<<<<<< HEAD
      "react": "0.0.0-experimental-93b58361-20250209",
      "react-dom": "0.0.0-experimental-93b58361-20250209",
      "workerd": "1.20250224.0"
=======
      "react-is": "19.1.0",
      "workerd": "1.20241230.0"
>>>>>>> 8389d48e
    }
  }
}<|MERGE_RESOLUTION|>--- conflicted
+++ resolved
@@ -60,15 +60,9 @@
     "@octokit/rest": "^18.12.0",
     "@playwright/test": "^1.49.1",
     "@remix-run/changelog-github": "^0.0.5",
-<<<<<<< HEAD
-    "@testing-library/jest-dom": "5.17.0",
-    "@testing-library/react": "^16.2.0",
-    "@testing-library/user-event": "^14.6.1",
-=======
     "@testing-library/jest-dom": "6.6.3",
     "@testing-library/react": "^16.3.0",
     "@testing-library/user-event": "^14.5.2",
->>>>>>> 8389d48e
     "@types/cross-spawn": "^6.0.2",
     "@types/fs-extra": "^8.1.2",
     "@types/glob": "7.2.0",
@@ -103,15 +97,9 @@
     "jsonfile": "^6.1.0",
     "prettier": "^2.8.8",
     "prompts": "^2.4.2",
-<<<<<<< HEAD
-    "react": "^18.2.0",
-    "react-dom": "^18.2.0",
-    "react-test-renderer": "^19.0.0",
-=======
     "react": "^19.1.0",
     "react-dom": "^19.1.0",
     "react-test-renderer": "^19.1.0",
->>>>>>> 8389d48e
     "remark-gfm": "3.0.1",
     "remark-parse": "^10.0.1",
     "remark-stringify": "^10.0.2",
@@ -137,14 +125,8 @@
       "@changesets/assemble-release-plan": "patches/@changesets__assemble-release-plan.patch"
     },
     "overrides": {
-<<<<<<< HEAD
-      "react": "0.0.0-experimental-93b58361-20250209",
-      "react-dom": "0.0.0-experimental-93b58361-20250209",
+      "react-is": "19.1.0",
       "workerd": "1.20250224.0"
-=======
-      "react-is": "19.1.0",
-      "workerd": "1.20241230.0"
->>>>>>> 8389d48e
     }
   }
 }