--- conflicted
+++ resolved
@@ -236,8 +236,6 @@
 
 /**
  * A `<Router>` for use in web browsers. Provides the cleanest URLs.
- *
- * @see https://reactrouter.com/docs/en/v6/routers/browser-router
  */
 export function BrowserRouter({
   basename,
@@ -277,8 +275,6 @@
 /**
  * A `<Router>` for use in web browsers. Stores the location in the hash
  * portion of the URL so it is not sent to the server.
- *
- * @see https://reactrouter.com/docs/en/v6/routers/hash-router
  */
 export function HashRouter({ basename, children, window }: HashRouterProps) {
   let historyRef = React.useRef<HashHistory>();
@@ -316,8 +312,6 @@
  * to note that using your own history object is highly discouraged and may add
  * two versions of the history library to your bundles unless you use the same
  * version of the history library that React Router uses internally.
- *
- * @see https://reactrouter.com/docs/en/v6/routers/history-router
  */
 function HistoryRouter({ basename, children, history }: HistoryRouterProps) {
   const [state, setState] = React.useState({
@@ -356,8 +350,6 @@
 
 /**
  * The public API for rendering a history-aware <a>.
- *
- * @see https://reactrouter.com/docs/en/v6/components/link
  */
 export const Link = React.forwardRef<HTMLAnchorElement, LinkProps>(
   function LinkWithRef(
@@ -431,8 +423,6 @@
 
 /**
  * A <Link> wrapper that knows if it's "active" or not.
- *
- * @see https://reactrouter.com/docs/en/v6/components/nav-link
  */
 export const NavLink = React.forwardRef<HTMLAnchorElement, NavLinkProps>(
   function NavLinkWithRef(
@@ -657,8 +647,6 @@
  * Handles the click behavior for router `<Link>` components. This is useful if
  * you need to create custom `<Link>` components with the same click behavior we
  * use in our exported `<Link>`.
- *
- * @see https://reactrouter.com/docs/en/v6/hooks/use-link-click-handler
  */
 export function useLinkClickHandler<E extends Element = HTMLAnchorElement>(
   to: To,
@@ -712,8 +700,6 @@
 /**
  * A convenient wrapper for reading and writing search parameters via the
  * URLSearchParams interface.
- *
- * @see https://reactrouter.com/docs/en/v6/hooks/use-search-params
  */
 export function useSearchParams(
   defaultInit?: URLSearchParamsInit
@@ -991,31 +977,7 @@
 let savedScrollPositions: Record<string, number> = {};
 
 /**
-<<<<<<< HEAD
- * Creates a URLSearchParams object using the given initializer.
- *
- * This is identical to `new URLSearchParams(init)` except it also
- * supports arrays as values in the object form of the initializer
- * instead of just strings. This is convenient when you need multiple
- * values for a given key, but don't want to use an array initializer.
- *
- * For example, instead of:
- *
- *   let searchParams = new URLSearchParams([
- *     ['sort', 'name'],
- *     ['sort', 'price']
- *   ]);
- *
- * you can do:
- *
- *   let searchParams = createSearchParams({
- *     sort: ['name', 'price']
- *   });
- *
- * @see https://reactrouter.com/docs/en/v6/utils/create-search-params
-=======
  * When rendered inside a RouterProvider, will restore scroll positions on navigations
->>>>>>> 87851fba
  */
 function useScrollRestoration({
   getKey,
