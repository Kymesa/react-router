import * as React from "react";

import type {
  UNSAFE_AssetsManifest as AssetsManifest,
  UNSAFE_RouteModules as RouteModules,
  DataRouter,
  HydrationState,
  RouterInit,
} from "react-router";
import {
  UNSAFE_getHydrationData as getHydrationData,
  UNSAFE_invariant as invariant,
  UNSAFE_FrameworkContext as FrameworkContext,
  UNSAFE_decodeViaTurboStream as decodeViaTurboStream,
  UNSAFE_RemixErrorBoundary as RemixErrorBoundary,
  UNSAFE_createBrowserHistory as createBrowserHistory,
  UNSAFE_createClientRoutes as createClientRoutes,
  UNSAFE_createRouter as createRouter,
  UNSAFE_deserializeErrors as deserializeErrors,
  UNSAFE_getTurboStreamSingleFetchDataStrategy as getTurboStreamSingleFetchDataStrategy,
  UNSAFE_getPatchRoutesOnNavigationFunction as getPatchRoutesOnNavigationFunction,
  UNSAFE_useFogOFWarDiscovery as useFogOFWarDiscovery,
  UNSAFE_mapRouteProperties as mapRouteProperties,
  UNSAFE_hydrationRouteProperties as hydrationRouteProperties,
  UNSAFE_createClientRoutesWithHMRRevalidationOptOut as createClientRoutesWithHMRRevalidationOptOut,
} from "react-router";
import { getHydrationData } from "../dom/ssr/hydration";
import { RouterProvider } from "./dom-router-provider";

type SSRInfo = {
  context: NonNullable<(typeof window)["__reactRouterContext"]>;
  routeModules: RouteModules;
  manifest: AssetsManifest;
  stateDecodingPromise:
    | (Promise<void> & {
        value?: unknown;
        error?: unknown;
      })
    | undefined;
  router: DataRouter | undefined;
  routerInitialized: boolean;
};

let ssrInfo: SSRInfo | null = null;
let router: DataRouter | null = null;

function initSsrInfo(): void {
  if (
    !ssrInfo &&
    window.__reactRouterContext &&
    window.__reactRouterManifest &&
    window.__reactRouterRouteModules
  ) {
    if (window.__reactRouterManifest.sri === true) {
      const importMap = document.querySelector("script[rr-importmap]");
      if (importMap?.textContent) {
        try {
          window.__reactRouterManifest.sri = JSON.parse(
            importMap.textContent
          ).integrity;
        } catch (err) {
          console.error("Failed to parse import map", err);
        }
      }
    }

    ssrInfo = {
      context: window.__reactRouterContext,
      manifest: window.__reactRouterManifest,
      routeModules: window.__reactRouterRouteModules,
      stateDecodingPromise: undefined,
      router: undefined,
      routerInitialized: false,
    };
  }
}

function createHydratedRouter({
  unstable_getContext,
}: {
  unstable_getContext?: RouterInit["unstable_getContext"];
}): DataRouter {
  initSsrInfo();

  if (!ssrInfo) {
    throw new Error(
      "You must be using the SSR features of React Router in order to skip " +
        "passing a `router` prop to `<RouterProvider>`"
    );
  }

  // We need to suspend until the initial state snapshot is decoded into
  // window.__reactRouterContext.state

  let localSsrInfo = ssrInfo;
  // Note: `stateDecodingPromise` is not coupled to `router` - we'll reach this
  // code potentially many times waiting for our state to arrive, but we'll
  // then only get past here and create the `router` one time
  if (!ssrInfo.stateDecodingPromise) {
    let stream = ssrInfo.context.stream;
    invariant(stream, "No stream found for single fetch decoding");
    ssrInfo.context.stream = undefined;
    ssrInfo.stateDecodingPromise = decodeViaTurboStream(stream, window)
      .then((value) => {
        ssrInfo!.context.state =
          value.value as typeof localSsrInfo.context.state;
        localSsrInfo.stateDecodingPromise!.value = true;
      })
      .catch((e) => {
        localSsrInfo.stateDecodingPromise!.error = e;
      });
  }
  if (ssrInfo.stateDecodingPromise.error) {
    throw ssrInfo.stateDecodingPromise.error;
  }
  if (!ssrInfo.stateDecodingPromise.value) {
    throw ssrInfo.stateDecodingPromise;
  }

  let routes = createClientRoutes(
    ssrInfo.manifest.routes,
    ssrInfo.routeModules,
    ssrInfo.context.state,
    ssrInfo.context.ssr,
    ssrInfo.context.isSpaMode
  );

  let hydrationData: HydrationState | undefined = undefined;
  // In SPA mode we only hydrate build-time root loader data
  if (ssrInfo.context.isSpaMode) {
    let { loaderData } = ssrInfo.context.state;
    if (
      ssrInfo.manifest.routes.root?.hasLoader &&
      loaderData &&
      "root" in loaderData
    ) {
      hydrationData = {
        loaderData: {
          root: loaderData.root,
        },
      };
    }
  } else {
    hydrationData = getHydrationData(
      ssrInfo.context.state,
      routes,
      (routeId) => ({
        clientLoader: ssrInfo!.routeModules[routeId]?.clientLoader,
        hasLoader: ssrInfo!.manifest.routes[routeId]?.hasLoader === true,
        hasHydrateFallback:
          ssrInfo!.routeModules[routeId]?.HydrateFallback != null,
      }),
<<<<<<< HEAD
=======
      window.location,
      window.__reactRouterContext?.basename,
>>>>>>> b166e483
      ssrInfo.context.isSpaMode
    );

    if (hydrationData && hydrationData.errors) {
      // TODO: De-dup this or remove entirely in v7 where single fetch is the
      // only approach and we have already serialized or deserialized on the server
      hydrationData.errors = deserializeErrors(hydrationData.errors);
    }
  }

  // We don't use createBrowserRouter here because we need fine-grained control
  // over initialization to support synchronous `clientLoader` flows.
  let router = createRouter({
    routes,
    history: createBrowserHistory(),
    basename: ssrInfo.context.basename,
    unstable_getContext,
    hydrationData,
    hydrationRouteProperties,
    mapRouteProperties,
    future: {
      unstable_middleware: ssrInfo.context.future.unstable_middleware,
    },
    dataStrategy: getTurboStreamSingleFetchDataStrategy(
      () => router,
      ssrInfo.manifest,
      ssrInfo.routeModules,
      ssrInfo.context.ssr,
      ssrInfo.context.basename
    ),
    patchRoutesOnNavigation: getPatchRoutesOnNavigationFunction(
      ssrInfo.manifest,
      ssrInfo.routeModules,
      ssrInfo.context.ssr,
      ssrInfo.context.isSpaMode,
      ssrInfo.context.basename
    ),
  });
  ssrInfo.router = router;

  // We can call initialize() immediately if the router doesn't have any
  // loaders to run on hydration
  if (router.state.initialized) {
    ssrInfo.routerInitialized = true;
    router.initialize();
  }

  // @ts-ignore
  router.createRoutesForHMR =
    /* spacer so ts-ignore does not affect the right hand of the assignment */
    createClientRoutesWithHMRRevalidationOptOut;
  window.__reactRouterDataRouter = router;

  return router;
}

interface HydratedRouterProps {
  /**
   * Context object to passed through to `createBrowserRouter` and made available
   * to `clientLoader`/`clientActon` functions
   */
  unstable_getContext?: RouterInit["unstable_getContext"];
}

/**
 * Framework-mode router component to be used in `entry.client.tsx` to hydrate a
 * router from a `ServerRouter`
 *
 * @category Component Routers
 */
export function HydratedRouter(props: HydratedRouterProps) {
  if (!router) {
    router = createHydratedRouter({
      unstable_getContext: props.unstable_getContext,
    });
  }

  // Critical CSS can become stale after code changes, e.g. styles might be
  // removed from a component, but the styles will still be present in the
  // server HTML. This allows our HMR logic to clear the critical CSS state.
  let [criticalCss, setCriticalCss] = React.useState(
    process.env.NODE_ENV === "development"
      ? ssrInfo?.context.criticalCss
      : undefined
  );
  if (process.env.NODE_ENV === "development") {
    if (ssrInfo) {
      window.__reactRouterClearCriticalCss = () => setCriticalCss(undefined);
    }
  }

  let [location, setLocation] = React.useState(router.state.location);

  React.useLayoutEffect(() => {
    // If we had to run clientLoaders on hydration, we delay initialization until
    // after we've hydrated to avoid hydration issues from synchronous client loaders
    if (ssrInfo && ssrInfo.router && !ssrInfo.routerInitialized) {
      ssrInfo.routerInitialized = true;
      ssrInfo.router.initialize();
    }
  }, []);

  React.useLayoutEffect(() => {
    if (ssrInfo && ssrInfo.router) {
      return ssrInfo.router.subscribe((newState) => {
        if (newState.location !== location) {
          setLocation(newState.location);
        }
      });
    }
  }, [location]);

  invariant(ssrInfo, "ssrInfo unavailable for HydratedRouter");

  useFogOFWarDiscovery(
    router,
    ssrInfo.manifest,
    ssrInfo.routeModules,
    ssrInfo.context.ssr,
    ssrInfo.context.isSpaMode
  );

  // We need to include a wrapper RemixErrorBoundary here in case the root error
  // boundary also throws and we need to bubble up outside of the router entirely.
  // Then we need a stateful location here so the user can back-button navigate
  // out of there
  return (
    // This fragment is important to ensure we match the <ServerRouter> JSX
    // structure so that useId values hydrate correctly
    <>
      <FrameworkContext.Provider
        value={{
          manifest: ssrInfo.manifest,
          routeModules: ssrInfo.routeModules,
          future: ssrInfo.context.future,
          criticalCss,
          ssr: ssrInfo.context.ssr,
          isSpaMode: ssrInfo.context.isSpaMode,
        }}
      >
        <RemixErrorBoundary location={location}>
          <RouterProvider router={router} />
        </RemixErrorBoundary>
      </FrameworkContext.Provider>
      {/*
          This fragment is important to ensure we match the <ServerRouter> JSX
          structure so that useId values hydrate correctly
        */}
      <></>
    </>
  );
}<|MERGE_RESOLUTION|>--- conflicted
+++ resolved
@@ -150,11 +150,8 @@
         hasHydrateFallback:
           ssrInfo!.routeModules[routeId]?.HydrateFallback != null,
       }),
-<<<<<<< HEAD
-=======
       window.location,
       window.__reactRouterContext?.basename,
->>>>>>> b166e483
       ssrInfo.context.isSpaMode
     );
 
