import type { ReactElement } from "react";
import * as React from "react";

import { createStaticRouter, StaticRouterProvider } from "../server";
import { RemixContext } from "./components";
import type { EntryContext } from "./entry";
import { RemixErrorBoundary } from "./errorBoundaries";
import { createServerRoutes, shouldHydrateRouteLoader } from "./routes";
import { StreamTransfer } from "./single-fetch";

export interface RemixServerProps {
  context: EntryContext;
  url: string | URL;
  abortDelay?: number;
  nonce?: string;
}

/**
 * The entry point for a Remix app when it is rendered on the server (in
 * `app/entry.server.js`). This component is used to generate the HTML in the
 * response from the server.
 *
 * @category Components
 */
export function RemixServer({
  context,
  url,
  abortDelay,
  nonce,
}: RemixServerProps): ReactElement {
  if (typeof url === "string") {
    url = new URL(url);
  }

  let { manifest, routeModules, criticalCss, serverHandoffString } = context;
  let routes = createServerRoutes(
    manifest.routes,
    routeModules,
    context.future,
    context.isSpaMode
  );

  // Create a shallow clone of `loaderData` we can mutate for partial hydration.
  // When a route exports a `clientLoader` and a `HydrateFallback`, we want to
  // render the fallback on the server so we clear our the `loaderData` during SSR.
  // Is it important not to change the `context` reference here since we use it
  // for context._deepestRenderedBoundaryId tracking
  context.staticHandlerContext.loaderData = {
    ...context.staticHandlerContext.loaderData,
  };
  for (let match of context.staticHandlerContext.matches) {
    let routeId = match.route.id;
    let route = routeModules[routeId];
    let manifestRoute = context.manifest.routes[routeId];
    // Clear out the loaderData to avoid rendering the route component when the
    // route opted into clientLoader hydration and either:
    // * gave us a HydrateFallback
    // * or doesn't have a server loader and we have no data to render
    if (
      route &&
      shouldHydrateRouteLoader(manifestRoute, route, context.isSpaMode) &&
      (route.HydrateFallback || !manifestRoute.hasLoader)
    ) {
      context.staticHandlerContext.loaderData[routeId] = undefined;
    }
  }

  let router = createStaticRouter(routes, context.staticHandlerContext, {
    future: {
      v7_partialHydration: true,
      v7_relativeSplatPath: context.future.v3_relativeSplatPath,
    },
  });

  return (
    <>
      <RemixContext.Provider
        value={{
          manifest,
          routeModules,
          criticalCss,
          serverHandoffString,
          future: context.future,
          isSpaMode: context.isSpaMode,
          serializeError: context.serializeError,
          abortDelay,
          renderMeta: context.renderMeta,
        }}
      >
        <RemixErrorBoundary location={router.state.location}>
          <StaticRouterProvider
            router={router}
            context={context.staticHandlerContext}
            hydrate={false}
          />
        </RemixErrorBoundary>
      </RemixContext.Provider>
      {context.serverHandoffStreamAction ? (
        <React.Suspense>
          <StreamTransfer
            context={context}
            identifier={0}
            reader={context.serverHandoffStreamAction.getReader()}
            textDecoder={new TextDecoder()}
            isAction={true}
          />
        </React.Suspense>
      ) : null}
      {context.serverHandoffStream ? (
        <React.Suspense>
          <StreamTransfer
            context={context}
            identifier={0}
            reader={context.serverHandoffStream.getReader()}
            textDecoder={new TextDecoder()}
<<<<<<< HEAD
            isAction={false}
=======
            nonce={nonce}
>>>>>>> 2e6c1e0d
          />
        </React.Suspense>
      ) : null}
    </>
  );
}<|MERGE_RESOLUTION|>--- conflicted
+++ resolved
@@ -103,6 +103,7 @@
             reader={context.serverHandoffStreamAction.getReader()}
             textDecoder={new TextDecoder()}
             isAction={true}
+            nonce={nonce}
           />
         </React.Suspense>
       ) : null}
@@ -113,11 +114,8 @@
             identifier={0}
             reader={context.serverHandoffStream.getReader()}
             textDecoder={new TextDecoder()}
-<<<<<<< HEAD
             isAction={false}
-=======
             nonce={nonce}
->>>>>>> 2e6c1e0d
           />
         </React.Suspense>
       ) : null}
