--- conflicted
+++ resolved
@@ -159,21 +159,23 @@
 
     // Actions are simple and behave the same for navigations and fetchers
     if (request.method !== "GET") {
-<<<<<<< HEAD
       return runMiddlewarePipeline(
         args,
         matches.findIndex((m) => m.shouldLoad),
         false,
         async (keyedResults) => {
-          let results = await singleFetchActionStrategy(request, matches);
+          let results = await singleFetchActionStrategy(
+            request,
+            matches,
+            basename
+          );
           Object.assign(keyedResults, results);
         },
         middlewareErrorHandler
       ) as Promise<Record<string, DataStrategyResult>>;
-=======
-      return singleFetchActionStrategy(request, matches, basename);
-    }
-
+    }
+
+    // TODO: Enable middleware for this flow
     if (!ssr) {
       // If this is SPA mode, there won't be any loaders below root and we'll
       // disable single fetch.  We have to keep the `dataStrategy` defined for
@@ -239,12 +241,10 @@
         );
         return results;
       }
->>>>>>> 21aff332
     }
 
     // Fetcher loads are singular calls to one loader
     if (fetcherKey) {
-<<<<<<< HEAD
       return runMiddlewarePipeline(
         args,
         matches.findIndex((m) => m.shouldLoad),
@@ -252,15 +252,13 @@
         async (keyedResults) => {
           let results = await singleFetchLoaderFetcherStrategy(
             request,
-            matches
+            matches,
+            basename
           );
           Object.assign(keyedResults, results);
         },
         middlewareErrorHandler
       ) as Promise<Record<string, DataStrategyResult>>;
-=======
-      return singleFetchLoaderFetcherStrategy(request, matches, basename);
->>>>>>> 21aff332
     }
 
     // Navigational loads are more complex...
@@ -269,15 +267,8 @@
     let lowestLoadingIndex = getLowestLoadingIndex(
       manifest,
       routeModules,
-      ssr,
       getRouter(),
-<<<<<<< HEAD
       matches
-=======
-      request,
-      matches,
-      basename
->>>>>>> 21aff332
     );
 
     return runMiddlewarePipeline(
@@ -288,9 +279,11 @@
         let results = await singleFetchLoaderNavigationStrategy(
           manifest,
           routeModules,
+          ssr,
           getRouter(),
           request,
-          matches
+          matches,
+          basename
         );
         Object.assign(keyedResults, results);
       },
