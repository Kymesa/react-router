import type { Location, Path, To } from "./history";
import { invariant, parsePath, warning } from "./history";

/**
 * Map of routeId -> data returned from a loader/action/error
 */
export interface RouteData {
  [routeId: string]: any;
}

export enum ResultType {
  data = "data",
  deferred = "deferred",
  redirect = "redirect",
  error = "error",
}

/**
 * Successful result from a loader or action
 */
export interface SuccessResult {
  type: ResultType.data;
  data: unknown;
  statusCode?: number;
  headers?: Headers;
}

/**
 * Successful defer() result from a loader or action
 */
export interface DeferredResult {
  type: ResultType.deferred;
  deferredData: DeferredData;
  statusCode?: number;
  headers?: Headers;
}

/**
 * Redirect result from a loader or action
 */
export interface RedirectResult {
  type: ResultType.redirect;
<<<<<<< HEAD
  status: number;
  location: string;
  revalidate: boolean;
  reloadDocument?: boolean;
  replace?: boolean;
=======
  // We keep the raw Response for redirects so we can return it verbatim
  response: Response;
>>>>>>> 56d0b4be
}

/**
 * Unsuccessful result from a loader or action
 */
export interface ErrorResult {
  type: ResultType.error;
  error: unknown;
  statusCode?: number;
  headers?: Headers;
}

/**
 * Result from a loader or action - potentially successful or unsuccessful
 */
export type DataResult =
  | SuccessResult
  | DeferredResult
  | RedirectResult
  | ErrorResult;

/**
 * Result from a loader or action called via dataStrategy
 */
export interface HandlerResult {
  type: "data" | "error";
  result: unknown; // data, Error, Response, DeferredData
  status?: number;
}

type LowerCaseFormMethod = "get" | "post" | "put" | "patch" | "delete";
type UpperCaseFormMethod = Uppercase<LowerCaseFormMethod>;

/**
 * Users can specify either lowercase or uppercase form methods on `<Form>`,
 * useSubmit(), `<fetcher.Form>`, etc.
 */
export type HTMLFormMethod = LowerCaseFormMethod | UpperCaseFormMethod;

/**
 * Active navigation/fetcher form methods are exposed in lowercase on the
 * RouterState
 */
export type FormMethod = LowerCaseFormMethod;
export type MutationFormMethod = Exclude<FormMethod, "get">;

/**
 * In v7, active navigation/fetcher form methods are exposed in uppercase on the
 * RouterState.  This is to align with the normalization done via fetch().
 */
export type V7_FormMethod = UpperCaseFormMethod;
export type V7_MutationFormMethod = Exclude<V7_FormMethod, "GET">;

export type FormEncType =
  | "application/x-www-form-urlencoded"
  | "multipart/form-data"
  | "application/json"
  | "text/plain";

// Thanks https://github.com/sindresorhus/type-fest!
type JsonObject = { [Key in string]: JsonValue } & {
  [Key in string]?: JsonValue | undefined;
};
type JsonArray = JsonValue[] | readonly JsonValue[];
type JsonPrimitive = string | number | boolean | null;
type JsonValue = JsonPrimitive | JsonObject | JsonArray;

/**
 * @private
 * Internal interface to pass around for action submissions, not intended for
 * external consumption
 */
export type Submission =
  | {
      formMethod: FormMethod | V7_FormMethod;
      formAction: string;
      formEncType: FormEncType;
      formData: FormData;
      json: undefined;
      text: undefined;
    }
  | {
      formMethod: FormMethod | V7_FormMethod;
      formAction: string;
      formEncType: FormEncType;
      formData: undefined;
      json: JsonValue;
      text: undefined;
    }
  | {
      formMethod: FormMethod | V7_FormMethod;
      formAction: string;
      formEncType: FormEncType;
      formData: undefined;
      json: undefined;
      text: string;
    };

/**
 * @private
 * Arguments passed to route loader/action functions.  Same for now but we keep
 * this as a private implementation detail in case they diverge in the future.
 */
interface DataFunctionArgs<Context> {
  request: Request;
  params: Params;
  context?: Context;
}

// TODO: (v7) Change the defaults from any to unknown in and remove Remix wrappers:
//   ActionFunction, ActionFunctionArgs, LoaderFunction, LoaderFunctionArgs
//   Also, make them a type alias instead of an interface

/**
 * Arguments passed to loader functions
 */
export interface LoaderFunctionArgs<Context = any>
  extends DataFunctionArgs<Context> {}

/**
 * Arguments passed to action functions
 */
export interface ActionFunctionArgs<Context = any>
  extends DataFunctionArgs<Context> {}

/**
 * Loaders and actions can return anything except `undefined` (`null` is a
 * valid return value if there is no data to return).  Responses are preferred
 * and will ease any future migration to Remix
 */
type DataFunctionValue = Response | NonNullable<unknown> | null;

type DataFunctionReturnValue = Promise<DataFunctionValue> | DataFunctionValue;

/**
 * Route loader function signature
 */
export type LoaderFunction<Context = any> = {
  (
    args: LoaderFunctionArgs<Context>,
    handlerCtx?: unknown
  ): DataFunctionReturnValue;
} & { hydrate?: boolean };

/**
 * Route action function signature
 */
export interface ActionFunction<Context = any> {
  (
    args: ActionFunctionArgs<Context>,
    handlerCtx?: unknown
  ): DataFunctionReturnValue;
}

/**
 * Arguments passed to shouldRevalidate function
 */
export interface ShouldRevalidateFunctionArgs {
  currentUrl: URL;
  currentParams: AgnosticDataRouteMatch["params"];
  nextUrl: URL;
  nextParams: AgnosticDataRouteMatch["params"];
  formMethod?: Submission["formMethod"];
  formAction?: Submission["formAction"];
  formEncType?: Submission["formEncType"];
  text?: Submission["text"];
  formData?: Submission["formData"];
  json?: Submission["json"];
  actionStatus?: number;
  actionResult?: any;
  defaultShouldRevalidate: boolean;
}

/**
 * Route shouldRevalidate function signature.  This runs after any submission
 * (navigation or fetcher), so we flatten the navigation/fetcher submission
 * onto the arguments.  It shouldn't matter whether it came from a navigation
 * or a fetcher, what really matters is the URLs and the formData since loaders
 * have to re-run based on the data models that were potentially mutated.
 */
export interface ShouldRevalidateFunction {
  (args: ShouldRevalidateFunctionArgs): boolean;
}

/**
 * Function provided by the framework-aware layers to set `hasErrorBoundary`
 * from the framework-aware `errorElement` prop
 *
 * @deprecated Use `mapRouteProperties` instead
 */
export interface DetectErrorBoundaryFunction {
  (route: AgnosticRouteObject): boolean;
}

export interface DataStrategyMatch
  extends AgnosticRouteMatch<string, AgnosticDataRouteObject> {
  shouldLoad: boolean;
  resolve: (
    handlerOverride?: (
      handler: (ctx?: unknown) => DataFunctionReturnValue
    ) => Promise<HandlerResult>
  ) => Promise<HandlerResult>;
}

export interface DataStrategyFunctionArgs<Context = any>
  extends DataFunctionArgs<Context> {
  matches: DataStrategyMatch[];
}

export interface DataStrategyFunction {
  (args: DataStrategyFunctionArgs): Promise<HandlerResult[]>;
}

export interface AgnosticPatchRoutesOnMissFunction<
  M extends AgnosticRouteMatch = AgnosticRouteMatch
> {
  (opts: {
    path: string;
    matches: M[];
    patch: (routeId: string | null, children: AgnosticRouteObject[]) => void;
  }): void | Promise<void>;
}

/**
 * Function provided by the framework-aware layers to set any framework-specific
 * properties from framework-agnostic properties
 */
export interface MapRoutePropertiesFunction {
  (route: AgnosticRouteObject): {
    hasErrorBoundary: boolean;
  } & Record<string, any>;
}

/**
 * Keys we cannot change from within a lazy() function. We spread all other keys
 * onto the route. Either they're meaningful to the router, or they'll get
 * ignored.
 */
export type ImmutableRouteKey =
  | "lazy"
  | "caseSensitive"
  | "path"
  | "id"
  | "index"
  | "children";

export const immutableRouteKeys = new Set<ImmutableRouteKey>([
  "lazy",
  "caseSensitive",
  "path",
  "id",
  "index",
  "children",
]);

type RequireOne<T, Key = keyof T> = Exclude<
  {
    [K in keyof T]: K extends Key ? Omit<T, K> & Required<Pick<T, K>> : never;
  }[keyof T],
  undefined
>;

/**
 * lazy() function to load a route definition, which can add non-matching
 * related properties to a route
 */
export interface LazyRouteFunction<R extends AgnosticRouteObject> {
  (): Promise<RequireOne<Omit<R, ImmutableRouteKey>>>;
}

/**
 * Base RouteObject with common props shared by all types of routes
 */
type AgnosticBaseRouteObject = {
  caseSensitive?: boolean;
  path?: string;
  id?: string;
  loader?: LoaderFunction | boolean;
  action?: ActionFunction | boolean;
  hasErrorBoundary?: boolean;
  shouldRevalidate?: ShouldRevalidateFunction;
  handle?: any;
  lazy?: LazyRouteFunction<AgnosticBaseRouteObject>;
};

/**
 * Index routes must not have children
 */
export type AgnosticIndexRouteObject = AgnosticBaseRouteObject & {
  children?: undefined;
  index: true;
};

/**
 * Non-index routes may have children, but cannot have index
 */
export type AgnosticNonIndexRouteObject = AgnosticBaseRouteObject & {
  children?: AgnosticRouteObject[];
  index?: false;
};

/**
 * A route object represents a logical route, with (optionally) its child
 * routes organized in a tree-like structure.
 */
export type AgnosticRouteObject =
  | AgnosticIndexRouteObject
  | AgnosticNonIndexRouteObject;

export type AgnosticDataIndexRouteObject = AgnosticIndexRouteObject & {
  id: string;
};

export type AgnosticDataNonIndexRouteObject = AgnosticNonIndexRouteObject & {
  children?: AgnosticDataRouteObject[];
  id: string;
};

/**
 * A data route object, which is just a RouteObject with a required unique ID
 */
export type AgnosticDataRouteObject =
  | AgnosticDataIndexRouteObject
  | AgnosticDataNonIndexRouteObject;

export type RouteManifest = Record<string, AgnosticDataRouteObject | undefined>;

// Recursive helper for finding path parameters in the absence of wildcards
type _PathParam<Path extends string> =
  // split path into individual path segments
  Path extends `${infer L}/${infer R}`
    ? _PathParam<L> | _PathParam<R>
    : // find params after `:`
    Path extends `:${infer Param}`
    ? Param extends `${infer Optional}?`
      ? Optional
      : Param
    : // otherwise, there aren't any params present
      never;

/**
 * Examples:
 * "/a/b/*" -> "*"
 * ":a" -> "a"
 * "/a/:b" -> "b"
 * "/a/blahblahblah:b" -> "b"
 * "/:a/:b" -> "a" | "b"
 * "/:a/b/:c/*" -> "a" | "c" | "*"
 */
export type PathParam<Path extends string> =
  // check if path is just a wildcard
  Path extends "*" | "/*"
    ? "*"
    : // look for wildcard at the end of the path
    Path extends `${infer Rest}/*`
    ? "*" | _PathParam<Rest>
    : // look for params in the absence of wildcards
      _PathParam<Path>;

// Attempt to parse the given string segment. If it fails, then just return the
// plain string type as a default fallback. Otherwise, return the union of the
// parsed string literals that were referenced as dynamic segments in the route.
export type ParamParseKey<Segment extends string> =
  // if you could not find path params, fallback to `string`
  [PathParam<Segment>] extends [never] ? string : PathParam<Segment>;

/**
 * The parameters that were parsed from the URL path.
 */
export type Params<Key extends string = string> = {
  readonly [key in Key]: string | undefined;
};

/**
 * A RouteMatch contains info about how a route matched a URL.
 */
export interface AgnosticRouteMatch<
  ParamKey extends string = string,
  RouteObjectType extends AgnosticRouteObject = AgnosticRouteObject
> {
  /**
   * The names and values of dynamic parameters in the URL.
   */
  params: Params<ParamKey>;
  /**
   * The portion of the URL pathname that was matched.
   */
  pathname: string;
  /**
   * The portion of the URL pathname that was matched before child routes.
   */
  pathnameBase: string;
  /**
   * The route object that was used to match.
   */
  route: RouteObjectType;
}

export interface AgnosticDataRouteMatch
  extends AgnosticRouteMatch<string, AgnosticDataRouteObject> {}

function isIndexRoute(
  route: AgnosticRouteObject
): route is AgnosticIndexRouteObject {
  return route.index === true;
}

// Walk the route tree generating unique IDs where necessary, so we are working
// solely with AgnosticDataRouteObject's within the Router
export function convertRoutesToDataRoutes(
  routes: AgnosticRouteObject[],
  mapRouteProperties: MapRoutePropertiesFunction,
  parentPath: string[] = [],
  manifest: RouteManifest = {}
): AgnosticDataRouteObject[] {
  return routes.map((route, index) => {
    let treePath = [...parentPath, String(index)];
    let id = typeof route.id === "string" ? route.id : treePath.join("-");
    invariant(
      route.index !== true || !route.children,
      `Cannot specify children on an index route`
    );
    invariant(
      !manifest[id],
      `Found a route id collision on id "${id}".  Route ` +
        "id's must be globally unique within Data Router usages"
    );

    if (isIndexRoute(route)) {
      let indexRoute: AgnosticDataIndexRouteObject = {
        ...route,
        ...mapRouteProperties(route),
        id,
      };
      manifest[id] = indexRoute;
      return indexRoute;
    } else {
      let pathOrLayoutRoute: AgnosticDataNonIndexRouteObject = {
        ...route,
        ...mapRouteProperties(route),
        id,
        children: undefined,
      };
      manifest[id] = pathOrLayoutRoute;

      if (route.children) {
        pathOrLayoutRoute.children = convertRoutesToDataRoutes(
          route.children,
          mapRouteProperties,
          treePath,
          manifest
        );
      }

      return pathOrLayoutRoute;
    }
  });
}

/**
 * Matches the given routes to a location and returns the match data.
 *
 * @see https://reactrouter.com/utils/match-routes
 */
export function matchRoutes<
  RouteObjectType extends AgnosticRouteObject = AgnosticRouteObject
>(
  routes: RouteObjectType[],
  locationArg: Partial<Location> | string,
  basename = "/"
): AgnosticRouteMatch<string, RouteObjectType>[] | null {
  return matchRoutesImpl(routes, locationArg, basename, false);
}

export function matchRoutesImpl<
  RouteObjectType extends AgnosticRouteObject = AgnosticRouteObject
>(
  routes: RouteObjectType[],
  locationArg: Partial<Location> | string,
  basename: string,
  allowPartial: boolean
): AgnosticRouteMatch<string, RouteObjectType>[] | null {
  let location =
    typeof locationArg === "string" ? parsePath(locationArg) : locationArg;

  let pathname = stripBasename(location.pathname || "/", basename);

  if (pathname == null) {
    return null;
  }

  let branches = flattenRoutes(routes);
  rankRouteBranches(branches);

  let matches = null;
  for (let i = 0; matches == null && i < branches.length; ++i) {
    // Incoming pathnames are generally encoded from either window.location
    // or from router.navigate, but we want to match against the unencoded
    // paths in the route definitions.  Memory router locations won't be
    // encoded here but there also shouldn't be anything to decode so this
    // should be a safe operation.  This avoids needing matchRoutes to be
    // history-aware.
    let decoded = decodePath(pathname);
    matches = matchRouteBranch<string, RouteObjectType>(
      branches[i],
      decoded,
      allowPartial
    );
  }

  return matches;
}

export interface UIMatch<Data = unknown, Handle = unknown> {
  id: string;
  pathname: string;
  params: AgnosticRouteMatch["params"];
  data: Data;
  handle: Handle;
}

export function convertRouteMatchToUiMatch(
  match: AgnosticDataRouteMatch,
  loaderData: RouteData
): UIMatch {
  let { route, pathname, params } = match;
  return {
    id: route.id,
    pathname,
    params,
    data: loaderData[route.id],
    handle: route.handle,
  };
}

interface RouteMeta<
  RouteObjectType extends AgnosticRouteObject = AgnosticRouteObject
> {
  relativePath: string;
  caseSensitive: boolean;
  childrenIndex: number;
  route: RouteObjectType;
}

interface RouteBranch<
  RouteObjectType extends AgnosticRouteObject = AgnosticRouteObject
> {
  path: string;
  score: number;
  routesMeta: RouteMeta<RouteObjectType>[];
}

function flattenRoutes<
  RouteObjectType extends AgnosticRouteObject = AgnosticRouteObject
>(
  routes: RouteObjectType[],
  branches: RouteBranch<RouteObjectType>[] = [],
  parentsMeta: RouteMeta<RouteObjectType>[] = [],
  parentPath = ""
): RouteBranch<RouteObjectType>[] {
  let flattenRoute = (
    route: RouteObjectType,
    index: number,
    relativePath?: string
  ) => {
    let meta: RouteMeta<RouteObjectType> = {
      relativePath:
        relativePath === undefined ? route.path || "" : relativePath,
      caseSensitive: route.caseSensitive === true,
      childrenIndex: index,
      route,
    };

    if (meta.relativePath.startsWith("/")) {
      invariant(
        meta.relativePath.startsWith(parentPath),
        `Absolute route path "${meta.relativePath}" nested under path ` +
          `"${parentPath}" is not valid. An absolute child route path ` +
          `must start with the combined path of all its parent routes.`
      );

      meta.relativePath = meta.relativePath.slice(parentPath.length);
    }

    let path = joinPaths([parentPath, meta.relativePath]);
    let routesMeta = parentsMeta.concat(meta);

    // Add the children before adding this route to the array, so we traverse the
    // route tree depth-first and child routes appear before their parents in
    // the "flattened" version.
    if (route.children && route.children.length > 0) {
      invariant(
        // Our types know better, but runtime JS may not!
        // @ts-expect-error
        route.index !== true,
        `Index routes must not have child routes. Please remove ` +
          `all child routes from route path "${path}".`
      );
      flattenRoutes(route.children, branches, routesMeta, path);
    }

    // Routes without a path shouldn't ever match by themselves unless they are
    // index routes, so don't add them to the list of possible branches.
    if (route.path == null && !route.index) {
      return;
    }

    branches.push({
      path,
      score: computeScore(path, route.index),
      routesMeta,
    });
  };
  routes.forEach((route, index) => {
    // coarse-grain check for optional params
    if (route.path === "" || !route.path?.includes("?")) {
      flattenRoute(route, index);
    } else {
      for (let exploded of explodeOptionalSegments(route.path)) {
        flattenRoute(route, index, exploded);
      }
    }
  });

  return branches;
}

/**
 * Computes all combinations of optional path segments for a given path,
 * excluding combinations that are ambiguous and of lower priority.
 *
 * For example, `/one/:two?/three/:four?/:five?` explodes to:
 * - `/one/three`
 * - `/one/:two/three`
 * - `/one/three/:four`
 * - `/one/three/:five`
 * - `/one/:two/three/:four`
 * - `/one/:two/three/:five`
 * - `/one/three/:four/:five`
 * - `/one/:two/three/:four/:five`
 */
function explodeOptionalSegments(path: string): string[] {
  let segments = path.split("/");
  if (segments.length === 0) return [];

  let [first, ...rest] = segments;

  // Optional path segments are denoted by a trailing `?`
  let isOptional = first.endsWith("?");
  // Compute the corresponding required segment: `foo?` -> `foo`
  let required = first.replace(/\?$/, "");

  if (rest.length === 0) {
    // Intepret empty string as omitting an optional segment
    // `["one", "", "three"]` corresponds to omitting `:two` from `/one/:two?/three` -> `/one/three`
    return isOptional ? [required, ""] : [required];
  }

  let restExploded = explodeOptionalSegments(rest.join("/"));

  let result: string[] = [];

  // All child paths with the prefix.  Do this for all children before the
  // optional version for all children, so we get consistent ordering where the
  // parent optional aspect is preferred as required.  Otherwise, we can get
  // child sections interspersed where deeper optional segments are higher than
  // parent optional segments, where for example, /:two would explode _earlier_
  // then /:one.  By always including the parent as required _for all children_
  // first, we avoid this issue
  result.push(
    ...restExploded.map((subpath) =>
      subpath === "" ? required : [required, subpath].join("/")
    )
  );

  // Then, if this is an optional value, add all child versions without
  if (isOptional) {
    result.push(...restExploded);
  }

  // for absolute paths, ensure `/` instead of empty segment
  return result.map((exploded) =>
    path.startsWith("/") && exploded === "" ? "/" : exploded
  );
}

function rankRouteBranches(branches: RouteBranch[]): void {
  branches.sort((a, b) =>
    a.score !== b.score
      ? b.score - a.score // Higher score first
      : compareIndexes(
          a.routesMeta.map((meta) => meta.childrenIndex),
          b.routesMeta.map((meta) => meta.childrenIndex)
        )
  );
}

const paramRe = /^:[\w-]+$/;
const dynamicSegmentValue = 3;
const indexRouteValue = 2;
const emptySegmentValue = 1;
const staticSegmentValue = 10;
const splatPenalty = -2;
const isSplat = (s: string) => s === "*";

function computeScore(path: string, index: boolean | undefined): number {
  let segments = path.split("/");
  let initialScore = segments.length;
  if (segments.some(isSplat)) {
    initialScore += splatPenalty;
  }

  if (index) {
    initialScore += indexRouteValue;
  }

  return segments
    .filter((s) => !isSplat(s))
    .reduce(
      (score, segment) =>
        score +
        (paramRe.test(segment)
          ? dynamicSegmentValue
          : segment === ""
          ? emptySegmentValue
          : staticSegmentValue),
      initialScore
    );
}

function compareIndexes(a: number[], b: number[]): number {
  let siblings =
    a.length === b.length && a.slice(0, -1).every((n, i) => n === b[i]);

  return siblings
    ? // If two routes are siblings, we should try to match the earlier sibling
      // first. This allows people to have fine-grained control over the matching
      // behavior by simply putting routes with identical paths in the order they
      // want them tried.
      a[a.length - 1] - b[b.length - 1]
    : // Otherwise, it doesn't really make sense to rank non-siblings by index,
      // so they sort equally.
      0;
}

function matchRouteBranch<
  ParamKey extends string = string,
  RouteObjectType extends AgnosticRouteObject = AgnosticRouteObject
>(
  branch: RouteBranch<RouteObjectType>,
  pathname: string,
  allowPartial = false
): AgnosticRouteMatch<ParamKey, RouteObjectType>[] | null {
  let { routesMeta } = branch;

  let matchedParams = {};
  let matchedPathname = "/";
  let matches: AgnosticRouteMatch<ParamKey, RouteObjectType>[] = [];
  for (let i = 0; i < routesMeta.length; ++i) {
    let meta = routesMeta[i];
    let end = i === routesMeta.length - 1;
    let remainingPathname =
      matchedPathname === "/"
        ? pathname
        : pathname.slice(matchedPathname.length) || "/";
    let match = matchPath(
      { path: meta.relativePath, caseSensitive: meta.caseSensitive, end },
      remainingPathname
    );

    let route = meta.route;

    if (
      !match &&
      end &&
      allowPartial &&
      !routesMeta[routesMeta.length - 1].route.index
    ) {
      match = matchPath(
        {
          path: meta.relativePath,
          caseSensitive: meta.caseSensitive,
          end: false,
        },
        remainingPathname
      );
    }

    if (!match) {
      return null;
    }

    Object.assign(matchedParams, match.params);

    matches.push({
      // TODO: Can this as be avoided?
      params: matchedParams as Params<ParamKey>,
      pathname: joinPaths([matchedPathname, match.pathname]),
      pathnameBase: normalizePathname(
        joinPaths([matchedPathname, match.pathnameBase])
      ),
      route,
    });

    if (match.pathnameBase !== "/") {
      matchedPathname = joinPaths([matchedPathname, match.pathnameBase]);
    }
  }

  return matches;
}

/**
 * Returns a path with params interpolated.
 *
 * @see https://reactrouter.com/utils/generate-path
 */
export function generatePath<Path extends string>(
  originalPath: Path,
  params: {
    [key in PathParam<Path>]: string | null;
  } = {} as any
): string {
  let path: string = originalPath;
  if (path.endsWith("*") && path !== "*" && !path.endsWith("/*")) {
    warning(
      false,
      `Route path "${path}" will be treated as if it were ` +
        `"${path.replace(/\*$/, "/*")}" because the \`*\` character must ` +
        `always follow a \`/\` in the pattern. To get rid of this warning, ` +
        `please change the route path to "${path.replace(/\*$/, "/*")}".`
    );
    path = path.replace(/\*$/, "/*") as Path;
  }

  // ensure `/` is added at the beginning if the path is absolute
  const prefix = path.startsWith("/") ? "/" : "";

  const stringify = (p: any) =>
    p == null ? "" : typeof p === "string" ? p : String(p);

  const segments = path
    .split(/\/+/)
    .map((segment, index, array) => {
      const isLastSegment = index === array.length - 1;

      // only apply the splat if it's the last segment
      if (isLastSegment && segment === "*") {
        const star = "*" as PathParam<Path>;
        // Apply the splat
        return stringify(params[star]);
      }

      const keyMatch = segment.match(/^:([\w-]+)(\??)$/);
      if (keyMatch) {
        const [, key, optional] = keyMatch;
        let param = params[key as PathParam<Path>];
        invariant(optional === "?" || param != null, `Missing ":${key}" param`);
        return stringify(param);
      }

      // Remove any optional markers from optional static segments
      return segment.replace(/\?$/g, "");
    })
    // Remove empty segments
    .filter((segment) => !!segment);

  return prefix + segments.join("/");
}

/**
 * A PathPattern is used to match on some portion of a URL pathname.
 */
export interface PathPattern<Path extends string = string> {
  /**
   * A string to match against a URL pathname. May contain `:id`-style segments
   * to indicate placeholders for dynamic parameters. May also end with `/*` to
   * indicate matching the rest of the URL pathname.
   */
  path: Path;
  /**
   * Should be `true` if the static portions of the `path` should be matched in
   * the same case.
   */
  caseSensitive?: boolean;
  /**
   * Should be `true` if this pattern should match the entire URL pathname.
   */
  end?: boolean;
}

/**
 * A PathMatch contains info about how a PathPattern matched on a URL pathname.
 */
export interface PathMatch<ParamKey extends string = string> {
  /**
   * The names and values of dynamic parameters in the URL.
   */
  params: Params<ParamKey>;
  /**
   * The portion of the URL pathname that was matched.
   */
  pathname: string;
  /**
   * The portion of the URL pathname that was matched before child routes.
   */
  pathnameBase: string;
  /**
   * The pattern that was used to match.
   */
  pattern: PathPattern;
}

type Mutable<T> = {
  -readonly [P in keyof T]: T[P];
};

/**
 * Performs pattern matching on a URL pathname and returns information about
 * the match.
 *
 * @see https://reactrouter.com/utils/match-path
 */
export function matchPath<
  ParamKey extends ParamParseKey<Path>,
  Path extends string
>(
  pattern: PathPattern<Path> | Path,
  pathname: string
): PathMatch<ParamKey> | null {
  if (typeof pattern === "string") {
    pattern = { path: pattern, caseSensitive: false, end: true };
  }

  let [matcher, compiledParams] = compilePath(
    pattern.path,
    pattern.caseSensitive,
    pattern.end
  );

  let match = pathname.match(matcher);
  if (!match) return null;

  let matchedPathname = match[0];
  let pathnameBase = matchedPathname.replace(/(.)\/+$/, "$1");
  let captureGroups = match.slice(1);
  let params: Params = compiledParams.reduce<Mutable<Params>>(
    (memo, { paramName, isOptional }, index) => {
      // We need to compute the pathnameBase here using the raw splat value
      // instead of using params["*"] later because it will be decoded then
      if (paramName === "*") {
        let splatValue = captureGroups[index] || "";
        pathnameBase = matchedPathname
          .slice(0, matchedPathname.length - splatValue.length)
          .replace(/(.)\/+$/, "$1");
      }

      const value = captureGroups[index];
      if (isOptional && !value) {
        memo[paramName] = undefined;
      } else {
        memo[paramName] = (value || "").replace(/%2F/g, "/");
      }
      return memo;
    },
    {}
  );

  return {
    params,
    pathname: matchedPathname,
    pathnameBase,
    pattern,
  };
}

type CompiledPathParam = { paramName: string; isOptional?: boolean };

function compilePath(
  path: string,
  caseSensitive = false,
  end = true
): [RegExp, CompiledPathParam[]] {
  warning(
    path === "*" || !path.endsWith("*") || path.endsWith("/*"),
    `Route path "${path}" will be treated as if it were ` +
      `"${path.replace(/\*$/, "/*")}" because the \`*\` character must ` +
      `always follow a \`/\` in the pattern. To get rid of this warning, ` +
      `please change the route path to "${path.replace(/\*$/, "/*")}".`
  );

  let params: CompiledPathParam[] = [];
  let regexpSource =
    "^" +
    path
      .replace(/\/*\*?$/, "") // Ignore trailing / and /*, we'll handle it below
      .replace(/^\/*/, "/") // Make sure it has a leading /
      .replace(/[\\.*+^${}|()[\]]/g, "\\$&") // Escape special regex chars
      .replace(
        /\/:([\w-]+)(\?)?/g,
        (_: string, paramName: string, isOptional) => {
          params.push({ paramName, isOptional: isOptional != null });
          return isOptional ? "/?([^\\/]+)?" : "/([^\\/]+)";
        }
      );

  if (path.endsWith("*")) {
    params.push({ paramName: "*" });
    regexpSource +=
      path === "*" || path === "/*"
        ? "(.*)$" // Already matched the initial /, just match the rest
        : "(?:\\/(.+)|\\/*)$"; // Don't include the / in params["*"]
  } else if (end) {
    // When matching to the end, ignore trailing slashes
    regexpSource += "\\/*$";
  } else if (path !== "" && path !== "/") {
    // If our path is non-empty and contains anything beyond an initial slash,
    // then we have _some_ form of path in our regex, so we should expect to
    // match only if we find the end of this path segment.  Look for an optional
    // non-captured trailing slash (to match a portion of the URL) or the end
    // of the path (if we've matched to the end).  We used to do this with a
    // word boundary but that gives false positives on routes like
    // /user-preferences since `-` counts as a word boundary.
    regexpSource += "(?:(?=\\/|$))";
  } else {
    // Nothing to match for "" or "/"
  }

  let matcher = new RegExp(regexpSource, caseSensitive ? undefined : "i");

  return [matcher, params];
}

export function decodePath(value: string) {
  try {
    return value
      .split("/")
      .map((v) => decodeURIComponent(v).replace(/\//g, "%2F"))
      .join("/");
  } catch (error) {
    warning(
      false,
      `The URL path "${value}" could not be decoded because it is is a ` +
        `malformed URL segment. This is probably due to a bad percent ` +
        `encoding (${error}).`
    );

    return value;
  }
}

/**
 * @private
 */
export function stripBasename(
  pathname: string,
  basename: string
): string | null {
  if (basename === "/") return pathname;

  if (!pathname.toLowerCase().startsWith(basename.toLowerCase())) {
    return null;
  }

  // We want to leave trailing slash behavior in the user's control, so if they
  // specify a basename with a trailing slash, we should support it
  let startIndex = basename.endsWith("/")
    ? basename.length - 1
    : basename.length;
  let nextChar = pathname.charAt(startIndex);
  if (nextChar && nextChar !== "/") {
    // pathname does not start with basename/
    return null;
  }

  return pathname.slice(startIndex) || "/";
}

/**
 * Returns a resolved path object relative to the given pathname.
 *
 * @see https://reactrouter.com/utils/resolve-path
 */
export function resolvePath(to: To, fromPathname = "/"): Path {
  let {
    pathname: toPathname,
    search = "",
    hash = "",
  } = typeof to === "string" ? parsePath(to) : to;

  let pathname = toPathname
    ? toPathname.startsWith("/")
      ? toPathname
      : resolvePathname(toPathname, fromPathname)
    : fromPathname;

  return {
    pathname,
    search: normalizeSearch(search),
    hash: normalizeHash(hash),
  };
}

function resolvePathname(relativePath: string, fromPathname: string): string {
  let segments = fromPathname.replace(/\/+$/, "").split("/");
  let relativeSegments = relativePath.split("/");

  relativeSegments.forEach((segment) => {
    if (segment === "..") {
      // Keep the root "" segment so the pathname starts at /
      if (segments.length > 1) segments.pop();
    } else if (segment !== ".") {
      segments.push(segment);
    }
  });

  return segments.length > 1 ? segments.join("/") : "/";
}

function getInvalidPathError(
  char: string,
  field: string,
  dest: string,
  path: Partial<Path>
) {
  return (
    `Cannot include a '${char}' character in a manually specified ` +
    `\`to.${field}\` field [${JSON.stringify(
      path
    )}].  Please separate it out to the ` +
    `\`to.${dest}\` field. Alternatively you may provide the full path as ` +
    `a string in <Link to="..."> and the router will parse it for you.`
  );
}

/**
 * @private
 *
 * When processing relative navigation we want to ignore ancestor routes that
 * do not contribute to the path, such that index/pathless layout routes don't
 * interfere.
 *
 * For example, when moving a route element into an index route and/or a
 * pathless layout route, relative link behavior contained within should stay
 * the same.  Both of the following examples should link back to the root:
 *
 *   <Route path="/">
 *     <Route path="accounts" element={<Link to=".."}>
 *   </Route>
 *
 *   <Route path="/">
 *     <Route path="accounts">
 *       <Route element={<AccountsLayout />}>       // <-- Does not contribute
 *         <Route index element={<Link to=".."} />  // <-- Does not contribute
 *       </Route
 *     </Route>
 *   </Route>
 */
export function getPathContributingMatches<
  T extends AgnosticRouteMatch = AgnosticRouteMatch
>(matches: T[]) {
  return matches.filter(
    (match, index) =>
      index === 0 || (match.route.path && match.route.path.length > 0)
  );
}

// Return the array of pathnames for the current route matches - used to
// generate the routePathnames input for resolveTo()
export function getResolveToMatches<
  T extends AgnosticRouteMatch = AgnosticRouteMatch
>(matches: T[], v7_relativeSplatPath: boolean) {
  let pathMatches = getPathContributingMatches(matches);

  // When v7_relativeSplatPath is enabled, use the full pathname for the leaf
  // match so we include splat values for "." links.  See:
  // https://github.com/remix-run/react-router/issues/11052#issuecomment-1836589329
  if (v7_relativeSplatPath) {
    return pathMatches.map((match, idx) =>
      idx === pathMatches.length - 1 ? match.pathname : match.pathnameBase
    );
  }

  return pathMatches.map((match) => match.pathnameBase);
}

/**
 * @private
 */
export function resolveTo(
  toArg: To,
  routePathnames: string[],
  locationPathname: string,
  isPathRelative = false
): Path {
  let to: Partial<Path>;
  if (typeof toArg === "string") {
    to = parsePath(toArg);
  } else {
    to = { ...toArg };

    invariant(
      !to.pathname || !to.pathname.includes("?"),
      getInvalidPathError("?", "pathname", "search", to)
    );
    invariant(
      !to.pathname || !to.pathname.includes("#"),
      getInvalidPathError("#", "pathname", "hash", to)
    );
    invariant(
      !to.search || !to.search.includes("#"),
      getInvalidPathError("#", "search", "hash", to)
    );
  }

  let isEmptyPath = toArg === "" || to.pathname === "";
  let toPathname = isEmptyPath ? "/" : to.pathname;

  let from: string;

  // Routing is relative to the current pathname if explicitly requested.
  //
  // If a pathname is explicitly provided in `to`, it should be relative to the
  // route context. This is explained in `Note on `<Link to>` values` in our
  // migration guide from v5 as a means of disambiguation between `to` values
  // that begin with `/` and those that do not. However, this is problematic for
  // `to` values that do not provide a pathname. `to` can simply be a search or
  // hash string, in which case we should assume that the navigation is relative
  // to the current location's pathname and *not* the route pathname.
  if (toPathname == null) {
    from = locationPathname;
  } else {
    let routePathnameIndex = routePathnames.length - 1;

    // With relative="route" (the default), each leading .. segment means
    // "go up one route" instead of "go up one URL segment".  This is a key
    // difference from how <a href> works and a major reason we call this a
    // "to" value instead of a "href".
    if (!isPathRelative && toPathname.startsWith("..")) {
      let toSegments = toPathname.split("/");

      while (toSegments[0] === "..") {
        toSegments.shift();
        routePathnameIndex -= 1;
      }

      to.pathname = toSegments.join("/");
    }

    from = routePathnameIndex >= 0 ? routePathnames[routePathnameIndex] : "/";
  }

  let path = resolvePath(to, from);

  // Ensure the pathname has a trailing slash if the original "to" had one
  let hasExplicitTrailingSlash =
    toPathname && toPathname !== "/" && toPathname.endsWith("/");
  // Or if this was a link to the current path which has a trailing slash
  let hasCurrentTrailingSlash =
    (isEmptyPath || toPathname === ".") && locationPathname.endsWith("/");
  if (
    !path.pathname.endsWith("/") &&
    (hasExplicitTrailingSlash || hasCurrentTrailingSlash)
  ) {
    path.pathname += "/";
  }

  return path;
}

/**
 * @private
 */
export function getToPathname(to: To): string | undefined {
  // Empty strings should be treated the same as / paths
  return to === "" || (to as Path).pathname === ""
    ? "/"
    : typeof to === "string"
    ? parsePath(to).pathname
    : to.pathname;
}

/**
 * @private
 */
export const joinPaths = (paths: string[]): string =>
  paths.join("/").replace(/\/\/+/g, "/");

/**
 * @private
 */
export const normalizePathname = (pathname: string): string =>
  pathname.replace(/\/+$/, "").replace(/^\/*/, "/");

/**
 * @private
 */
export const normalizeSearch = (search: string): string =>
  !search || search === "?"
    ? ""
    : search.startsWith("?")
    ? search
    : "?" + search;

/**
 * @private
 */
export const normalizeHash = (hash: string): string =>
  !hash || hash === "#" ? "" : hash.startsWith("#") ? hash : "#" + hash;

export type JsonFunction = <Data>(
  data: Data,
  init?: number | ResponseInit
) => Response;

/**
 * This is a shortcut for creating `application/json` responses. Converts `data`
 * to JSON and sets the `Content-Type` header.
 */
export const json: JsonFunction = (data, init = {}) => {
  let responseInit = typeof init === "number" ? { status: init } : init;

  let headers = new Headers(responseInit.headers);
  if (!headers.has("Content-Type")) {
    headers.set("Content-Type", "application/json; charset=utf-8");
  }

  return new Response(JSON.stringify(data), {
    ...responseInit,
    headers,
  });
};

export interface TrackedPromise extends Promise<any> {
  _tracked?: boolean;
  _data?: any;
  _error?: any;
}

export class AbortedDeferredError extends Error {}

export class DeferredData {
  private pendingKeysSet: Set<string> = new Set<string>();
  private controller: AbortController;
  private abortPromise: Promise<void>;
  private unlistenAbortSignal: () => void;
  private subscribers: Set<(aborted: boolean, settledKey?: string) => void> =
    new Set();
  data: Record<string, unknown>;
  init?: ResponseInit;
  deferredKeys: string[] = [];

  constructor(data: Record<string, unknown>, responseInit?: ResponseInit) {
    invariant(
      data && typeof data === "object" && !Array.isArray(data),
      "defer() only accepts plain objects"
    );

    // Set up an AbortController + Promise we can race against to exit early
    // cancellation
    let reject: (e: AbortedDeferredError) => void;
    this.abortPromise = new Promise((_, r) => (reject = r));
    this.controller = new AbortController();
    let onAbort = () =>
      reject(new AbortedDeferredError("Deferred data aborted"));
    this.unlistenAbortSignal = () =>
      this.controller.signal.removeEventListener("abort", onAbort);
    this.controller.signal.addEventListener("abort", onAbort);

    this.data = Object.entries(data).reduce(
      (acc, [key, value]) =>
        Object.assign(acc, {
          [key]: this.trackPromise(key, value),
        }),
      {}
    );

    if (this.done) {
      // All incoming values were resolved
      this.unlistenAbortSignal();
    }

    this.init = responseInit;
  }

  private trackPromise(
    key: string,
    value: Promise<unknown> | unknown
  ): TrackedPromise | unknown {
    if (!(value instanceof Promise)) {
      return value;
    }

    this.deferredKeys.push(key);
    this.pendingKeysSet.add(key);

    // We store a little wrapper promise that will be extended with
    // _data/_error props upon resolve/reject
    let promise: TrackedPromise = Promise.race([value, this.abortPromise]).then(
      (data) => this.onSettle(promise, key, undefined, data as unknown),
      (error) => this.onSettle(promise, key, error as unknown)
    );

    // Register rejection listeners to avoid uncaught promise rejections on
    // errors or aborted deferred values
    promise.catch(() => {});

    Object.defineProperty(promise, "_tracked", { get: () => true });
    return promise;
  }

  private onSettle(
    promise: TrackedPromise,
    key: string,
    error: unknown,
    data?: unknown
  ): unknown {
    if (
      this.controller.signal.aborted &&
      error instanceof AbortedDeferredError
    ) {
      this.unlistenAbortSignal();
      Object.defineProperty(promise, "_error", { get: () => error });
      return Promise.reject(error);
    }

    this.pendingKeysSet.delete(key);

    if (this.done) {
      // Nothing left to abort!
      this.unlistenAbortSignal();
    }

    // If the promise was resolved/rejected with undefined, we'll throw an error as you
    // should always resolve with a value or null
    if (error === undefined && data === undefined) {
      let undefinedError = new Error(
        `Deferred data for key "${key}" resolved/rejected with \`undefined\`, ` +
          `you must resolve/reject with a value or \`null\`.`
      );
      Object.defineProperty(promise, "_error", { get: () => undefinedError });
      this.emit(false, key);
      return Promise.reject(undefinedError);
    }

    if (data === undefined) {
      Object.defineProperty(promise, "_error", { get: () => error });
      this.emit(false, key);
      return Promise.reject(error);
    }

    Object.defineProperty(promise, "_data", { get: () => data });
    this.emit(false, key);
    return data;
  }

  private emit(aborted: boolean, settledKey?: string) {
    this.subscribers.forEach((subscriber) => subscriber(aborted, settledKey));
  }

  subscribe(fn: (aborted: boolean, settledKey?: string) => void) {
    this.subscribers.add(fn);
    return () => this.subscribers.delete(fn);
  }

  cancel() {
    this.controller.abort();
    this.pendingKeysSet.forEach((v, k) => this.pendingKeysSet.delete(k));
    this.emit(true);
  }

  async resolveData(signal: AbortSignal) {
    let aborted = false;
    if (!this.done) {
      let onAbort = () => this.cancel();
      signal.addEventListener("abort", onAbort);
      aborted = await new Promise((resolve) => {
        this.subscribe((aborted) => {
          signal.removeEventListener("abort", onAbort);
          if (aborted || this.done) {
            resolve(aborted);
          }
        });
      });
    }
    return aborted;
  }

  get done() {
    return this.pendingKeysSet.size === 0;
  }

  get unwrappedData() {
    invariant(
      this.data !== null && this.done,
      "Can only unwrap data on initialized and settled deferreds"
    );

    return Object.entries(this.data).reduce(
      (acc, [key, value]) =>
        Object.assign(acc, {
          [key]: unwrapTrackedPromise(value),
        }),
      {}
    );
  }

  get pendingKeys() {
    return Array.from(this.pendingKeysSet);
  }
}

function isTrackedPromise(value: any): value is TrackedPromise {
  return (
    value instanceof Promise && (value as TrackedPromise)._tracked === true
  );
}

function unwrapTrackedPromise(value: any) {
  if (!isTrackedPromise(value)) {
    return value;
  }

  if (value._error) {
    throw value._error;
  }
  return value._data;
}

export type DeferFunction = (
  data: Record<string, unknown>,
  init?: number | ResponseInit
) => DeferredData;

export const defer: DeferFunction = (data, init = {}) => {
  let responseInit = typeof init === "number" ? { status: init } : init;

  return new DeferredData(data, responseInit);
};

export type RedirectFunction = (
  url: string,
  init?: number | (ResponseInit & { replace?: boolean })
) => Response;

/**
 * A redirect response. Sets the status code and the `Location` header.
 * Defaults to "302 Found".
 */
export const redirect: RedirectFunction = (url, init = 302) => {
  let responseInit = init;
  if (typeof responseInit === "number") {
    responseInit = { status: responseInit };
  } else if (typeof responseInit.status === "undefined") {
    responseInit.status = 302;
  }

  let headers = new Headers(responseInit.headers);
  headers.set("Location", url);

  if (typeof init === "object" && init.replace)
    headers.set("X-Remix-Redirect-Replace", "true");

  return new Response(null, {
    ...responseInit,
    headers,
  });
};

/**
 * A redirect response that will force a document reload to the new location.
 * Sets the status code and the `Location` header.
 * Defaults to "302 Found".
 */
export const redirectDocument: RedirectFunction = (url, init) => {
  let response = redirect(url, init);
  response.headers.set("X-Remix-Reload-Document", "true");
  return response;
};

export type ErrorResponse = {
  status: number;
  statusText: string;
  data: any;
};

/**
 * @private
 * Utility class we use to hold auto-unwrapped 4xx/5xx Response bodies
 *
 * We don't export the class for public use since it's an implementation
 * detail, but we export the interface above so folks can build their own
 * abstractions around instances via isRouteErrorResponse()
 */
export class ErrorResponseImpl implements ErrorResponse {
  status: number;
  statusText: string;
  data: any;
  private error?: Error;
  private internal: boolean;

  constructor(
    status: number,
    statusText: string | undefined,
    data: any,
    internal = false
  ) {
    this.status = status;
    this.statusText = statusText || "";
    this.internal = internal;
    if (data instanceof Error) {
      this.data = data.toString();
      this.error = data;
    } else {
      this.data = data;
    }
  }
}

/**
 * Check if the given error is an ErrorResponse generated from a 4xx/5xx
 * Response thrown from an action/loader
 */
export function isRouteErrorResponse(error: any): error is ErrorResponse {
  return (
    error != null &&
    typeof error.status === "number" &&
    typeof error.statusText === "string" &&
    typeof error.internal === "boolean" &&
    "data" in error
  );
}<|MERGE_RESOLUTION|>--- conflicted
+++ resolved
@@ -40,16 +40,8 @@
  */
 export interface RedirectResult {
   type: ResultType.redirect;
-<<<<<<< HEAD
-  status: number;
-  location: string;
-  revalidate: boolean;
-  reloadDocument?: boolean;
-  replace?: boolean;
-=======
   // We keep the raw Response for redirects so we can return it verbatim
   response: Response;
->>>>>>> 56d0b4be
 }
 
 /**
